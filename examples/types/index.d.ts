--- conflicted
+++ resolved
@@ -52,22 +52,16 @@
 import { UI as UIType } from './ui';
 import { FFmpeg as FFmpegType } from './ffmpeg';
 import { Query as QueryType } from './query';
-<<<<<<< HEAD
+import { Tasker as TaskerType } from './tasker';
 import { Workflow as WorkflowNamespace } from './workflow';
-=======
-import { Tasker as TaskerType } from './tasker';
->>>>>>> 61261977
 
 export { Net } from './network';
 export { System } from './system';
 export { UI, UINode } from './ui';
 export { FFmpegVideoCodec, FFmpegAudioCodec, FFmpegResolution, FFmpegBitrate } from './ffmpeg';
 export { Query } from './query';
-<<<<<<< HEAD
+export { Tasker } from './tasker';
 export { Workflow } from './workflow';
-=======
-export { Tasker } from './tasker';
->>>>>>> 61261977
 
 // Export Android utilities
 export {
@@ -178,11 +172,8 @@
         UI: typeof UIType;
         FFmpeg: typeof FFmpegType;
         Query: typeof QueryType;
-<<<<<<< HEAD
+        Tasker: typeof TaskerType;
         Workflow: typeof WorkflowNamespace;
-=======
-        Tasker: typeof TaskerType;
->>>>>>> 61261977
         calc: (expression: string) => Promise<CalculationResultData>;
     };
 
