--- conflicted
+++ resolved
@@ -786,14 +786,8 @@
                 // 处理子节点列表，去除第一个子节点中的标题标记
                 val modifiedChildren = node.children.toMutableList()
                 val firstChild = modifiedChildren[0]
-<<<<<<< HEAD
                 val newContent = firstChild.content.trimStart('#', ' ')
                 val newFirstChild = MarkdownNodeStable(firstChild.type, content = newContent, children = firstChild.children)
-=======
-                val newContent = firstChild.content.toString().trimStart('#', ' ')
-                val newFirstChild = MarkdownNode(firstChild.type, initialContent = newContent)
-                newFirstChild.children.addAll(firstChild.children)
->>>>>>> b4afc14f
                 modifiedChildren[0] = newFirstChild
                 
                 val spannable = buildSpannableFromChildren(
@@ -843,16 +837,9 @@
                 val modifiedChildren = node.children.toMutableList()
                 val firstChild = modifiedChildren[0]
                 val newContent = numberMatch?.let {
-<<<<<<< HEAD
                     firstChild.content.substring(it.range.last + 1)
                 } ?: firstChild.content
                 val newFirstChild = MarkdownNodeStable(firstChild.type, content = newContent, children = firstChild.children)
-=======
-                    firstChild.content.toString().substring(it.range.last + 1)
-                } ?: firstChild.content.toString()
-                val newFirstChild = MarkdownNode(firstChild.type, initialContent = newContent)
-                newFirstChild.children.addAll(firstChild.children)
->>>>>>> b4afc14f
                 modifiedChildren[0] = newFirstChild
                 
                 val spannable = buildSpannableFromChildren(
@@ -902,16 +889,9 @@
                 val modifiedChildren = node.children.toMutableList()
                 val firstChild = modifiedChildren[0]
                 val newContent = markerMatch?.let {
-<<<<<<< HEAD
                     firstChild.content.substring(it.range.last + 1)
                 } ?: firstChild.content
                 val newFirstChild = MarkdownNodeStable(firstChild.type, content = newContent, children = firstChild.children)
-=======
-                    firstChild.content.toString().substring(it.range.last + 1)
-                } ?: firstChild.content.toString()
-                val newFirstChild = MarkdownNode(firstChild.type, initialContent = newContent)
-                newFirstChild.children.addAll(firstChild.children)
->>>>>>> b4afc14f
                 modifiedChildren[0] = newFirstChild
                 
                 val spannable = buildSpannableFromChildren(
@@ -980,11 +960,7 @@
     val builder = SpannableStringBuilder()
     
     children.forEach { child ->
-<<<<<<< HEAD
         val content = child.content
-=======
-        val content = child.content.toString()
->>>>>>> b4afc14f
         
         when (child.type) {
             MarkdownProcessorType.LINK -> {
